--- conflicted
+++ resolved
@@ -284,11 +284,7 @@
 
     public Object mbean() {
         if (graalRuntime instanceof HotSpotGraalRuntime) {
-<<<<<<< HEAD
-            return ((HotSpotGraalRuntime)graalRuntime).mbean();
-=======
             return ((HotSpotGraalRuntime) graalRuntime).getMBean();
->>>>>>> 049d9f45
         }
         return null;
     }
