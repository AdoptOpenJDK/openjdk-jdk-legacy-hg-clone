--- conflicted
+++ resolved
@@ -228,11 +228,7 @@
     _completed_buffers_tail->set_next(from._head);
     _completed_buffers_tail = from._tail;
   }
-<<<<<<< HEAD
-  _n_completed_buffers += from._count;
-=======
   _num_entries_in_completed_buffers += from._entry_count;
->>>>>>> b7a9547e
 
   assert(_completed_buffers_head == NULL && _completed_buffers_tail == NULL ||
          _completed_buffers_head != NULL && _completed_buffers_tail != NULL,
