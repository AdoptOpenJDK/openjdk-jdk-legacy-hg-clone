/*
 * Copyright (c) 2000, 2012, Oracle and/or its affiliates. All rights reserved.
 * DO NOT ALTER OR REMOVE COPYRIGHT NOTICES OR THIS FILE HEADER.
 *
 * This code is free software; you can redistribute it and/or modify it
 * under the terms of the GNU General Public License version 2 only, as
 * published by the Free Software Foundation.  Oracle designates this
 * particular file as subject to the "Classpath" exception as provided
 * by Oracle in the LICENSE file that accompanied this code.
 *
 * This code is distributed in the hope that it will be useful, but WITHOUT
 * ANY WARRANTY; without even the implied warranty of MERCHANTABILITY or
 * FITNESS FOR A PARTICULAR PURPOSE.  See the GNU General Public License
 * version 2 for more details (a copy is included in the LICENSE file that
 * accompanied this code).
 *
 * You should have received a copy of the GNU General Public License version
 * 2 along with this work; if not, write to the Free Software Foundation,
 * Inc., 51 Franklin St, Fifth Floor, Boston, MA 02110-1301 USA.
 *
 * Please contact Oracle, 500 Oracle Parkway, Redwood Shores, CA 94065 USA
 * or visit www.oracle.com if you need additional information or have any
 * questions.
 */

/*
 *
 *  (C) Copyright IBM Corp. 1999 All Rights Reserved.
 *  Copyright 1997 The Open Group Research Institute.  All rights reserved.
 */

package sun.security.krb5;

import java.security.PrivilegedAction;
import java.security.Security;
import java.util.Locale;
import sun.security.krb5.internal.Krb5;
import sun.security.krb5.internal.NetClient;
import java.io.IOException;
import java.net.SocketTimeoutException;
import java.util.StringTokenizer;
import java.security.AccessController;
import java.security.PrivilegedExceptionAction;
import java.security.PrivilegedActionException;
import java.util.ArrayList;
import java.util.List;
import java.util.Set;
import java.util.HashSet;
import java.util.Iterator;
import sun.security.krb5.internal.KRBError;

/**
 * KDC-REQ/KDC-REP communication. No more base class for KrbAsReq and
 * KrbTgsReq. This class is now communication only.
 */
public final class KdcComm {

    // The following settings can be configured in [libdefaults]
    // section of krb5.conf, which are global for all realms. Each of
    // them can also be defined in a realm, which overrides value here.

    /**
     * max retry time for a single KDC, default Krb5.KDC_RETRY_LIMIT (3)
     */
    private static int defaultKdcRetryLimit;
    /**
     * timeout requesting a ticket from KDC, in millisec, default 30 sec
     */
    private static int defaultKdcTimeout;
    /**
     * max UDP packet size, default unlimited (-1)
     */
    private static int defaultUdpPrefLimit;

    private static final boolean DEBUG = Krb5.DEBUG;

    private static final String BAD_POLICY_KEY = "krb5.kdc.bad.policy";

    /**
     * What to do when a KDC is unavailable, specified in the
     * java.security file with key krb5.kdc.bad.policy.
     * Possible values can be TRY_LAST or TRY_LESS. Reloaded when refreshed.
     */
    private enum BpType {
        NONE, TRY_LAST, TRY_LESS
    }
    private static int tryLessMaxRetries = 1;
    private static int tryLessTimeout = 5000;

    private static BpType badPolicy;

    static {
        initStatic();
    }

    /**
     * Read global settings
     */
    public static void initStatic() {
        String value = AccessController.doPrivileged(
        new PrivilegedAction<String>() {
            public String run() {
                return Security.getProperty(BAD_POLICY_KEY);
            }
        });
        if (value != null) {
            value = value.toLowerCase(Locale.ENGLISH);
            String[] ss = value.split(":");
            if ("tryless".equals(ss[0])) {
                if (ss.length > 1) {
                    String[] params = ss[1].split(",");
                    try {
                        int tmp0 = Integer.parseInt(params[0]);
                        if (params.length > 1) {
                            tryLessTimeout = Integer.parseInt(params[1]);
                        }
                        // Assign here in case of exception at params[1]
                        tryLessMaxRetries = tmp0;
                    } catch (NumberFormatException nfe) {
                        // Ignored. Please note that tryLess is recognized and
                        // used, parameters using default values
                        if (DEBUG) {
                            System.out.println("Invalid " + BAD_POLICY_KEY +
                                    " parameter for tryLess: " +
                                    value + ", use default");
                        }
                    }
                }
                badPolicy = BpType.TRY_LESS;
            } else if ("trylast".equals(ss[0])) {
                badPolicy = BpType.TRY_LAST;
            } else {
                badPolicy = BpType.NONE;
            }
        } else {
            badPolicy = BpType.NONE;
        }


        int timeout = -1;
        int max_retries = -1;
        int udp_pref_limit = -1;

        try {
            Config cfg = Config.getInstance();
            String temp = cfg.get("libdefaults", "kdc_timeout");
            timeout = parsePositiveIntString(temp);
            temp = cfg.get("libdefaults", "max_retries");
            max_retries = parsePositiveIntString(temp);
            temp = cfg.get("libdefaults", "udp_preference_limit");
            udp_pref_limit = parsePositiveIntString(temp);
        } catch (Exception exc) {
           // ignore any exceptions; use default values
           if (DEBUG) {
                System.out.println ("Exception in getting KDC communication " +
                                    "settings, using default value " +
                                    exc.getMessage());
           }
        }
        defaultKdcTimeout = timeout > 0 ? timeout : 30*1000; // 30 seconds
        defaultKdcRetryLimit =
                max_retries > 0 ? max_retries : Krb5.KDC_RETRY_LIMIT;

        if (udp_pref_limit < 0) {
            defaultUdpPrefLimit = Krb5.KDC_DEFAULT_UDP_PREF_LIMIT;
        } else if (udp_pref_limit > Krb5.KDC_HARD_UDP_LIMIT) {
            defaultUdpPrefLimit = Krb5.KDC_HARD_UDP_LIMIT;
        } else {
            defaultUdpPrefLimit = udp_pref_limit;
        }

        KdcAccessibility.reset();
    }

    /**
     * The instance fields
     */
    private String realm;

    public KdcComm(String realm) throws KrbException {
        if (realm == null) {
           realm = Config.getInstance().getDefaultRealm();
            if (realm == null) {
                throw new KrbException(Krb5.KRB_ERR_GENERIC,
                                       "Cannot find default realm");
            }
        }
        this.realm = realm;
    }

    public byte[] send(byte[] obuf)
        throws IOException, KrbException {
        int udpPrefLimit = getRealmSpecificValue(
                realm, "udp_preference_limit", defaultUdpPrefLimit);

        boolean useTCP = (udpPrefLimit > 0 &&
             (obuf != null && obuf.length > udpPrefLimit));

        return send(obuf, useTCP);
    }

    private byte[] send(byte[] obuf, boolean useTCP)
        throws IOException, KrbException {

        if (obuf == null)
            return null;
        Config cfg = Config.getInstance();

        if (realm == null) {
            realm = cfg.getDefaultRealm();
            if (realm == null) {
                throw new KrbException(Krb5.KRB_ERR_GENERIC,
                                       "Cannot find default realm");
            }
        }

        String kdcList = cfg.getKDCList(realm);
        if (kdcList == null) {
            throw new KrbException("Cannot get kdc for realm " + realm);
        }
        // tempKdc may include the port number also
        Iterator<String> tempKdc = KdcAccessibility.list(kdcList).iterator();
        if (!tempKdc.hasNext()) {
            throw new KrbException("Cannot get kdc for realm " + realm);
        }
        try {
            return sendIfPossible(obuf, tempKdc.next(), useTCP);
        } catch(Exception first) {
            while(tempKdc.hasNext()) {
                try {
                    return sendIfPossible(obuf, tempKdc.next(), useTCP);
                } catch(Exception ignore) {}
            }
            throw first;
        }
<<<<<<< HEAD
        if (ibuf == null) {
            if (savedException != null) {
                if (savedException instanceof IOException) {
                    throw (IOException) savedException;
                } else {
                    throw (KrbException) savedException;
                }
            } else {
                throw new IOException("Cannot get a KDC reply");
=======
    }

    // send the AS Request to the specified KDC
    // failover to using TCP if useTCP is not set and response is too big
    private byte[] sendIfPossible(byte[] obuf, String tempKdc, boolean useTCP)
        throws IOException, KrbException {

        try {
            byte[] ibuf = send(obuf, tempKdc, useTCP);
            KRBError ke = null;
            try {
                ke = new KRBError(ibuf);
            } catch (Exception e) {
                // OK
            }
            if (ke != null && ke.getErrorCode() ==
                    Krb5.KRB_ERR_RESPONSE_TOO_BIG) {
                ibuf = send(obuf, tempKdc, true);
            }
            KdcAccessibility.removeBad(tempKdc);
            return ibuf;
        } catch(Exception e) {
            if (DEBUG) {
                System.out.println(">>> KrbKdcReq send: error trying " +
                        tempKdc);
                e.printStackTrace(System.out);
>>>>>>> 5b4e7e31
            }
            KdcAccessibility.addBad(tempKdc);
            throw e;
        }
    }

    // send the AS Request to the specified KDC

    private byte[] send(byte[] obuf, String tempKdc, boolean useTCP)
        throws IOException, KrbException {

        if (obuf == null)
            return null;

        int port = Krb5.KDC_INET_DEFAULT_PORT;
        int retries = getRealmSpecificValue(
                realm, "max_retries", defaultKdcRetryLimit);
        int timeout = getRealmSpecificValue(
                realm, "kdc_timeout", defaultKdcTimeout);
        if (badPolicy == BpType.TRY_LESS &&
                KdcAccessibility.isBad(tempKdc)) {
            if (retries > tryLessMaxRetries) {
                retries = tryLessMaxRetries; // less retries
            }
            if (timeout > tryLessTimeout) {
                timeout = tryLessTimeout; // less time
            }
        }

        String kdc = null;
        String portStr = null;

        if (tempKdc.charAt(0) == '[') {     // Explicit IPv6 in []
            int pos = tempKdc.indexOf(']', 1);
            if (pos == -1) {
                throw new IOException("Illegal KDC: " + tempKdc);
            }
            kdc = tempKdc.substring(1, pos);
            if (pos != tempKdc.length() - 1) {  // with port number
                if (tempKdc.charAt(pos+1) != ':') {
                    throw new IOException("Illegal KDC: " + tempKdc);
                }
                portStr = tempKdc.substring(pos+2);
            }
        } else {
            int colon = tempKdc.indexOf(':');
            if (colon == -1) {      // Hostname or IPv4 host only
                kdc = tempKdc;
            } else {
                int nextColon = tempKdc.indexOf(':', colon+1);
                if (nextColon > 0) {    // >=2 ":", IPv6 with no port
                    kdc = tempKdc;
                } else {                // 1 ":", hostname or IPv4 with port
                    kdc = tempKdc.substring(0, colon);
                    portStr = tempKdc.substring(colon+1);
                }
            }
        }
        if (portStr != null) {
            int tempPort = parsePositiveIntString(portStr);
            if (tempPort > 0)
                port = tempPort;
        }

        if (DEBUG) {
            System.out.println(">>> KrbKdcReq send: kdc=" + kdc
                               + (useTCP ? " TCP:":" UDP:")
                               +  port +  ", timeout="
                               + timeout
                               + ", number of retries ="
                               + retries
                               + ", #bytes=" + obuf.length);
        }

        KdcCommunication kdcCommunication =
            new KdcCommunication(kdc, port, useTCP, timeout, retries, obuf);
        try {
            byte[] ibuf = AccessController.doPrivileged(kdcCommunication);
            if (DEBUG) {
                System.out.println(">>> KrbKdcReq send: #bytes read="
                        + (ibuf != null ? ibuf.length : 0));
            }
            return ibuf;
        } catch (PrivilegedActionException e) {
            Exception wrappedException = e.getException();
            if (wrappedException instanceof IOException) {
                throw (IOException) wrappedException;
            } else {
                throw (KrbException) wrappedException;
            }
        }
    }

    private static class KdcCommunication
        implements PrivilegedExceptionAction<byte[]> {

        private String kdc;
        private int port;
        private boolean useTCP;
        private int timeout;
        private int retries;
        private byte[] obuf;

        public KdcCommunication(String kdc, int port, boolean useTCP,
                                int timeout, int retries, byte[] obuf) {
            this.kdc = kdc;
            this.port = port;
            this.useTCP = useTCP;
            this.timeout = timeout;
            this.retries = retries;
            this.obuf = obuf;
        }

        // The caller only casts IOException and KrbException so don't
        // add any new ones!

        public byte[] run() throws IOException, KrbException {

            byte[] ibuf = null;

            for (int i=1; i <= retries; i++) {
                String proto = useTCP?"TCP":"UDP";
                try (NetClient kdcClient = NetClient.getInstance(
                        proto, kdc, port, timeout)) {
                    if (DEBUG) {
                        System.out.println(">>> KDCCommunication: kdc=" + kdc
                            + " " + proto + ":"
                            +  port +  ", timeout="
                            + timeout
                            + ",Attempt =" + i
                            + ", #bytes=" + obuf.length);
                    }
                    try {
                        /*
                        * Send the data to the kdc.
                        */
                        kdcClient.send(obuf);
                        /*
                        * And get a response.
                        */
                        ibuf = kdcClient.receive();
                        break;
                    } catch (SocketTimeoutException se) {
                        if (DEBUG) {
                            System.out.println ("SocketTimeOutException with " +
                                                "attempt: " + i);
                        }
                        if (i == retries) {
                            ibuf = null;
                            throw se;
                        }
                    }
                }
            }
            return ibuf;
        }
    }

    /**
     * Returns krb5.conf setting of {@code key} for a specfic realm,
     * which can be:
     * 1. defined in the sub-stanza for the given realm inside [realms], or
     * 2. defined in [libdefaults], or
     * 3. defValue
     * @param realm the given realm in which the setting is requested. Returns
     * the global setting if null
     * @param key the key for the setting
     * @param defValue default value
     * @return a value for the key
     */
    private int getRealmSpecificValue(String realm, String key, int defValue) {
        int v = defValue;

        if (realm == null) return v;

        int temp = -1;
        try {
            String value =
               Config.getInstance().get("realms", realm, key);
            temp = parsePositiveIntString(value);
        } catch (Exception exc) {
            // Ignored, defValue will be picked up
        }

        if (temp > 0) v = temp;

        return v;
    }

    private static int parsePositiveIntString(String intString) {
        if (intString == null)
            return -1;

        int ret = -1;

        try {
            ret = Integer.parseInt(intString);
        } catch (Exception exc) {
            return -1;
        }

        if (ret >= 0)
            return ret;

        return -1;
    }

    /**
     * Maintains a KDC accessible list. Unavailable KDCs are put into a
     * blacklist, when a KDC in the blacklist is available, it's removed
     * from there. No insertion order in the blacklist.
     *
     * There are two methods to deal with KDCs in the blacklist. 1. Only try
     * them when there's no KDC not on the blacklist. 2. Still try them, but
     * with lesser number of retries and smaller timeout value.
     */
    static class KdcAccessibility {
        // Known bad KDCs
        private static Set<String> bads = new HashSet<>();

        private static synchronized void addBad(String kdc) {
            if (DEBUG) {
                System.out.println(">>> KdcAccessibility: add " + kdc);
            }
            bads.add(kdc);
        }

        private static synchronized void removeBad(String kdc) {
            if (DEBUG) {
                System.out.println(">>> KdcAccessibility: remove " + kdc);
            }
            bads.remove(kdc);
        }

        private static synchronized boolean isBad(String kdc) {
            return bads.contains(kdc);
        }

        private static synchronized void reset() {
            if (DEBUG) {
                System.out.println(">>> KdcAccessibility: reset");
            }
            bads.clear();
        }

        // Returns a preferred KDC list by putting the bad ones at the end
        private static synchronized List<String> list(String kdcList) {
            StringTokenizer st = new StringTokenizer(kdcList);
            List<String> list = new ArrayList<>();
            if (badPolicy == BpType.TRY_LAST) {
                List<String> badkdcs = new ArrayList<>();
                while (st.hasMoreTokens()) {
                    String t = st.nextToken();
                    if (bads.contains(t)) badkdcs.add(t);
                    else list.add(t);
                }
                // Bad KDCs are put at last
                list.addAll(badkdcs);
            } else {
                // All KDCs are returned in their original order,
                // This include TRY_LESS and NONE
                while (st.hasMoreTokens()) {
                    list.add(st.nextToken());
                }
            }
            return list;
        }
    }
}
<|MERGE_RESOLUTION|>--- conflicted
+++ resolved
@@ -223,27 +223,24 @@
         if (!tempKdc.hasNext()) {
             throw new KrbException("Cannot get kdc for realm " + realm);
         }
+        byte[] ibuf = null;
         try {
-            return sendIfPossible(obuf, tempKdc.next(), useTCP);
+            ibuf = sendIfPossible(obuf, tempKdc.next(), useTCP);
         } catch(Exception first) {
             while(tempKdc.hasNext()) {
                 try {
-                    return sendIfPossible(obuf, tempKdc.next(), useTCP);
+                    ibuf = sendIfPossible(obuf, tempKdc.next(), useTCP);
+                    if (ibuf != null) {
+                        return ibuf;
+                    }
                 } catch(Exception ignore) {}
             }
             throw first;
         }
-<<<<<<< HEAD
         if (ibuf == null) {
-            if (savedException != null) {
-                if (savedException instanceof IOException) {
-                    throw (IOException) savedException;
-                } else {
-                    throw (KrbException) savedException;
-                }
-            } else {
-                throw new IOException("Cannot get a KDC reply");
-=======
+            throw new IOException("Cannot get a KDC reply");
+        }
+        return ibuf;
     }
 
     // send the AS Request to the specified KDC
@@ -270,7 +267,6 @@
                 System.out.println(">>> KrbKdcReq send: error trying " +
                         tempKdc);
                 e.printStackTrace(System.out);
->>>>>>> 5b4e7e31
             }
             KdcAccessibility.addBad(tempKdc);
             throw e;
