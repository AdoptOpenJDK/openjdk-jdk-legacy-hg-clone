--- conflicted
+++ resolved
@@ -355,38 +355,6 @@
 endef
 
 define SetupJavaCompilation
-<<<<<<< HEAD
-    # param 1 is for example BUILD_MYPACKAGE
-    # param 2,3,4,5,6,7,8 are named args.
-    #    SETUP:=must point to a previously setup java compiler, for example: SETUP:=BOOTJAVAC
-    #    JVM:=path to ..bin/java
-    #    ADD_JAVAC_FLAGS:=javac flags to append to the default ones.
-    #    SRC:=one or more directories to search for sources
-    #    BIN:=store classes here
-    #    INCLUDES:=myapp.foo means will only compile java files in myapp.foo or any of its sub-packages.
-    #    EXCLUDES:=myapp.foo means will do not compile java files in myapp.foo or any of its sub-packages.
-    #    COPY:=.prp means copy all prp files to the corresponding package in BIN.
-    #    CLEAN:=.properties means copy and clean all properties file to the corresponding package in BIN.
-    #    COPY_FILES:=myapp/foo/setting.txt means copy this file over to the package myapp/foo
-    #    SRCZIP:=Create a src.zip based on the found sources and copied files.
-    #    INCLUDE_FILES:="com/sun/SolarisFoobar.java" means only compile this file!
-    #    EXCLUDE_FILES:="com/sun/SolarisFoobar.java" means do not compile this particular file!
-    #                   "SolarisFoobar.java" means do not compile SolarisFoobar, wherever it is found.
-  #   JAVAC_SOURCE_PATH_OVERRIDE:=This forces an explicit -sourcepath to javac instead of the complete
-  #       source roots from SRC. This is sometimes needed when compiling specific subsets of the source.
-    #    HEADERS:=path to directory where all generated c-headers are written.
-    #    DEPENDS:=Extra dependecy
-    $(foreach i,2 3 4 5 6 7 8 9 10 11 12 13 14 15, $(if $($i),$1_$(strip $($i)))$(NEWLINE))
-    $(call LogSetupMacroEntry,SetupJavaCompilation($1),$2,$3,$4,$5,$6,$7,$8,$9,$(10),$(11),$(12),$(13),$(14),$(15))
-    $(if $(16),$(error Internal makefile error: Too many arguments to SetupJavaCompilation, please update JavaCompilation.gmk))
-
-    # Extract the info from the java compiler setup.
-    $1_JVM   := $$($$($1_SETUP)_JVM)
-    $1_JAVAC := $$($$($1_SETUP)_JAVAC)
-    $1_FLAGS := $$($$($1_SETUP)_FLAGS) $(JAVAC_FLAGS) $$($1_ADD_JAVAC_FLAGS)
-    ifeq ($$($1_JAVAC),)
-        $$(error The Java compilation $1 refers to a non-existant java compiler setup $$($1_SETUP))
-=======
   # param 1 is for example BUILD_MYPACKAGE
   # param 2,3,4,5,6,7,8 are named args.
   #   SETUP:=must point to a previously setup java compiler, for example: SETUP:=BOOTJAVAC
@@ -403,8 +371,8 @@
   #   INCLUDE_FILES:="com/sun/SolarisFoobar.java" means only compile this file!
   #   EXCLUDE_FILES:="com/sun/SolarisFoobar.java" means do not compile this particular file!
   #       "SolarisFoobar.java" means do not compile SolarisFoobar, wherever it is found.
-  #   JAVAC_SOURCE_PATH_UGLY_OVERRIDE:=Don't use this. This forces an explicit -sourcepath to javac.
-  #       Its only here until we cleanup some nasty source code pasta in the jdk.
+  #   JAVAC_SOURCE_PATH_OVERRIDE:=This forces an explicit -sourcepath to javac instead of the complete
+  #       source roots from SRC. This is sometimes needed when compiling specific subsets of the source.
   #   HEADERS:=path to directory where all generated c-headers are written.
   #   DEPENDS:=Extra dependecy
   $(foreach i,2 3 4 5 6 7 8 9 10 11 12 13 14 15, $(if $($i),$1_$(strip $($i)))$(NEWLINE))
@@ -466,7 +434,6 @@
     # Copy must also respect filters.
     ifneq (,$$($1_INCLUDES))
       $1_ALL_COPIES := $$(filter $$($1_SRC_INCLUDES),$$($1_ALL_COPIES))
->>>>>>> 0e9aadf5
     endif
     ifneq (,$$($1_EXCLUDES))
       $1_ALL_COPIES := $$(filter-out $$($1_SRC_EXCLUDES),$$($1_ALL_COPIES))
@@ -504,19 +471,11 @@
           $$(foreach i,$$($1_ALL_CLEANS),$$(eval $$(call add_file_to_copy_and_clean,$1,$$i)))
       # Now we can depend on $$($1_ALL_COPY_CLEAN_TARGETS) to copy all files!
     endif
-<<<<<<< HEAD
-
-    # Prep the source paths.
+  endif
+
+  # Prep the source paths.
   ifneq ($$($1_JAVAC_SOURCE_PATH_OVERRIDE),)
     $$(eval $$(call replace_space_with_pathsep,$1_SRCROOTSC,$$($1_JAVAC_SOURCE_PATH_OVERRIDE)))
-    else
-      $$(eval $$(call replace_space_with_pathsep,$1_SRCROOTSC,$$($1_SRC)))
-=======
-  endif
-
-  # Prep the source paths.
-  ifneq ($$($1_JAVAC_SOURCE_PATH_UGLY_OVERRIDE),)
-    $$(eval $$(call replace_space_with_pathsep,$1_SRCROOTSC,$$($1_JAVAC_SOURCE_PATH_UGLY_OVERRIDE)))
   else
     $$(eval $$(call replace_space_with_pathsep,$1_SRCROOTSC,$$($1_SRC)))
   endif
@@ -528,7 +487,6 @@
   ifeq ($$($1_DISABLE_SJAVAC)x$$(ENABLE_SJAVAC),xyes)
     ifneq (,$$($1_HEADERS))
       $1_HEADERS_ARG := -h $$($1_HEADERS)
->>>>>>> 0e9aadf5
     endif
 
     # Using sjavac to compile.
